[package]
name = "dwm1001"
<<<<<<< HEAD
version = "0.5.0"
=======
version = "0.6.0"
>>>>>>> 16457a11
authors = ["Hanno Braun <hanno@braun-embedded.com>"]
edition = "2018"
description = "Board Support Crate for the Decawave DWM1001 module and development board"
documentation = "https://docs.rs/dwm1001"
repository = "https://github.com/braun-embedded/rust-dw1000"
license = "0BSD"
readme = "README.md"
categories = ["embedded", "hardware-support", "no-std"]
keywords = ["decawave", "dw1000", "bsc", "radio", "uwb"]

[package.metadata.docs.rs]
all-features = true

[badges]
travis-ci = { repository = "braun-embedded/rust-dw1000" }

[dependencies]
cortex-m = "0.7.3"
cortex-m-semihosting = "0.3.7"
embedded-hal = "0.2.6"
embedded-timeout-macros = "0.3.0"
lis2dh12 = "0.6.6"
cortex-m-rt = { version = "0.7.1", optional = true }
<<<<<<< HEAD
dw1000 = { version = "0.5.0", path = "../dw1000" }
=======
dw1000 = { version = "0.6.0", path = "../dw1000" }
>>>>>>> 16457a11
nrf52832-hal = { version = "0.14.0", default-features = false, features = [
    "xxAA-package",
] }


[dev-dependencies]
heapless = "0.7.8"
nb = "1.0.0"
panic-probe = "0.3.0"
defmt = "0.3.0"
defmt-rtt = "0.3.1"

[features]
default = ["dev", "rt"]
# expose features of DWM1001-Dev board
dev = []
# enable runtime support
rt = ["nrf52832-hal/rt", "cortex-m-rt"]


[[example]]
name = "blink"
required-features = ["dev", "rt"]

[[example]]
name = "uarte"
required-features = ["dev", "rt"]

[[example]]
name = "dw1000_delayed_tx"
required-features = ["dev", "rt"]

[[example]]
name = "dw1000_id"
required-features = ["dev", "rt"]

[[example]]
name = "dw1000_only_rx"
required-features = ["dev", "rt"]

[[example]]
name = "dw1000_only_tx"
required-features = ["dev", "rt"]

[[example]]
name = "dw1000_ranging_anchor"
required-features = ["dev", "rt"]

[[example]]
name = "dw1000_ranging_tag"
required-features = ["dev", "rt"]

[[example]]
name = "dw1000_reg_modify"
required-features = ["dev", "rt"]

[[example]]
name = "dw1000_reg_rw"
required-features = ["dev", "rt"]

[[example]]
name = "dw1000_reg_short"
required-features = ["dev", "rt"]

[[example]]
name = "dw1000_rx_tx"
required-features = ["dev", "rt"]

[[example]]
name = "dw1000_subreg"
required-features = ["dev", "rt"]

[[example]]
name = "dw1000_subreg_ext_addr"
required-features = ["dev", "rt"]

[[example]]
name = "lis2dh12"
required-features = ["dev", "rt"]

[[example]]
name = "uarte_heapless_string"
required-features = ["dev", "rt"]


[profile.release]
incremental = false
codegen-units = 1
lto = true
opt-level = 3
debug = true<|MERGE_RESOLUTION|>--- conflicted
+++ resolved
@@ -1,10 +1,6 @@
 [package]
 name = "dwm1001"
-<<<<<<< HEAD
-version = "0.5.0"
-=======
 version = "0.6.0"
->>>>>>> 16457a11
 authors = ["Hanno Braun <hanno@braun-embedded.com>"]
 edition = "2018"
 description = "Board Support Crate for the Decawave DWM1001 module and development board"
@@ -28,11 +24,7 @@
 embedded-timeout-macros = "0.3.0"
 lis2dh12 = "0.6.6"
 cortex-m-rt = { version = "0.7.1", optional = true }
-<<<<<<< HEAD
-dw1000 = { version = "0.5.0", path = "../dw1000" }
-=======
 dw1000 = { version = "0.6.0", path = "../dw1000" }
->>>>>>> 16457a11
 nrf52832-hal = { version = "0.14.0", default-features = false, features = [
     "xxAA-package",
 ] }
