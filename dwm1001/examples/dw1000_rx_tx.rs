--- conflicted
+++ resolved
@@ -22,11 +22,7 @@
     dw1000::{mac, RxConfig, TxConfig},
     nrf52832_hal::{rng::Rng, Delay, Timer},
     prelude::*,
-<<<<<<< HEAD
-    repeat_timeout, DWM1001,
-=======
     repeat_timeout,
->>>>>>> 16457a11
 };
 
 #[cortex_m_rt::entry]
@@ -105,7 +101,7 @@
                         continue,
                 };
 
-                if let Err(_) = known_nodes.insert(source) {
+                if known_nodes.insert(source).is_err() {
                     defmt::info!("Too many nodes. Can't add another one.\n");
                 }
             };
