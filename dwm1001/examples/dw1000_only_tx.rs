--- conflicted
+++ resolved
@@ -9,10 +9,6 @@
 use dwm1001::{
     dw1000::{hl::SendTime, mac, TxConfig},
     nrf52832_hal::Delay,
-<<<<<<< HEAD
-    DWM1001,
-=======
->>>>>>> 16457a11
 };
 
 #[cortex_m_rt::entry]
