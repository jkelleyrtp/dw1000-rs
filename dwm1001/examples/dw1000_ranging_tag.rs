//! Range measurement tag node
//!
//! This is a tag node used for range measurement. Tags use anchor nodes to
//! measure their distance from those anchors.
//!
//! Currently, distance measurements have a highly inaccurate result. One reason
//! that could account for this is the lack of antenna delay calibration, but
//! it's possible that there are various hidden bugs that contribute to this.

#![no_main]
#![no_std]

use defmt_rtt as _;
use panic_probe as _;

use dwm1001::{
    block_timeout,
    dw1000::{
        mac,
        ranging::{self, Message as _RangingMessage},
        RxConfig,
    },
    nrf52832_hal::{
        gpio::{p0::P0_17, Output, PushPull},
        pac::SPIM2,
        rng::Rng,
        Delay, Spim, Timer,
    },
    prelude::*,
};

#[cortex_m_rt::entry]
fn main() -> ! {
    defmt::info!("Launching tag");

    let mut dwm1001 = dwm1001::DWM1001::take().unwrap();

    let mut delay = Delay::new(dwm1001.SYST);
    let mut rng = Rng::new(dwm1001.RNG);

    dwm1001.DW_RST.reset_dw1000(&mut delay);
    let mut dw1000 = dwm1001
        .DW1000
        .init(&mut delay)
        .expect("Failed to initialize DW1000");

    dw1000
        .enable_tx_interrupts()
        .expect("Failed to enable TX interrupts");
    dw1000
        .enable_rx_interrupts()
        .expect("Failed to enable RX interrupts");

    let mut dw_irq = dwm1001.DW_IRQ;
    let mut gpiote = dwm1001.GPIOTE;

    // These are the hardcoded calibration values from the dwm1001-examples
    // repository[1]. Ideally, the calibration values would be determined using
    // the proper calibration procedure, but hopefully those are good enough for
    // now.
    //
    // [1] https://github.com/Decawave/dwm1001-examples
    dw1000
        .set_antenna_delay(16456, 16300)
        .expect("Failed to set antenna delay");

    // Set network address
    dw1000
        .set_address(
            mac::PanId(0x0d57),                  // hardcoded network id
            mac::ShortAddress(rng.random_u16()), // random device address
        )
        .expect("Failed to set address");

    let mut timeout_timer = Timer::new(dwm1001.TIMER1);

    let mut buf = [0; 128];

    loop {
        defmt::info!("waiting for base station ping");
        let mut receiving = dw1000
            .receive(RxConfig::default())
            .expect("Failed to receive message");

        timeout_timer.start(500_000u32);
        let message = block_timeout!(&mut timeout_timer, {
            dw_irq.wait_for_interrupts(&mut gpiote, &mut timeout_timer);
            receiving.wait_receive(&mut buf)
        });

        dw1000 = receiving
            .finish_receiving()
            .expect("Failed to finish receiving");

        let message = match message {
            Ok(message) => message,
<<<<<<< HEAD
            Err(e) => {
                //
=======
            Err(_) => {
>>>>>>> 16457a11
                defmt::info!("Timeout error occured");
                continue;
            }
        };

        defmt::info!("msg from base station: received");

        let ping = ranging::Ping::decode::<Spim<SPIM2>, P0_17<Output<PushPull>>>(&message)
            .expect("Failed to decode ping");
        if let Some(ping) = ping {
            // Received ping from an anchor. Reply with a ranging
            // request.

            dwm1001.leds.D10.enable();
            delay.delay_ms(10u32);
            dwm1001.leds.D10.disable();

            // Wait for a moment, to give the anchor a chance to start listening
            // for the reply.
            delay.delay_ms(10u32);

            let mut sending = ranging::Request::new(&mut dw1000, &ping)
                .expect("Failed to initiate request")
                .send(dw1000)
                .expect("Failed to initiate request transmission");

            timeout_timer.start(500_000u32);
            block_timeout!(&mut timeout_timer, {
                dw_irq.wait_for_interrupts(&mut gpiote, &mut timeout_timer);
                sending.wait_transmit()
            })
            .expect("Failed to send ranging request");

            dw1000 = sending.finish_sending().expect("Failed to finish sending");

            continue;
        }

        let response = ranging::Response::decode::<Spim<SPIM2>, P0_17<Output<PushPull>>>(&message)
            .expect("Failed to decode response");
        if let Some(response) = response {
            // Received ranging response from anchor. Now we can compute the
            // distance.

            dwm1001.leds.D11.enable();
            delay.delay_ms(10u32);
            dwm1001.leds.D11.disable();

            // If this is not a PAN ID and short address, it doesn't
            // come from a compatible node. Ignore it.
            let (pan_id, addr) = match response.source {
                Some(mac::Address::Short(pan_id, addr)) => (pan_id, addr),
                _ => continue,
            };

            // Ranging response received. Compute distance.
            let distance_mm = ranging::compute_distance_mm(&response).unwrap();

            dwm1001.leds.D9.enable();
            delay.delay_ms(10u32);
            dwm1001.leds.D9.disable();

            defmt::info!("{:04x}:{:04x} - {} mm\n", pan_id.0, addr.0, distance_mm,);

            continue;
        }

        defmt::info!("Ignored message that was neither ping nor response\n");
    }
}<|MERGE_RESOLUTION|>--- conflicted
+++ resolved
@@ -94,12 +94,7 @@
 
         let message = match message {
             Ok(message) => message,
-<<<<<<< HEAD
-            Err(e) => {
-                //
-=======
             Err(_) => {
->>>>>>> 16457a11
                 defmt::info!("Timeout error occured");
                 continue;
             }
